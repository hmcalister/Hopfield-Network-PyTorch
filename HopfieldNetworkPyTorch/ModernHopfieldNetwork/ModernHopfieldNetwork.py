--- conflicted
+++ resolved
@@ -185,11 +185,7 @@
     #     """
 
     @torch.no_grad()
-<<<<<<< HEAD
-    def stepStates(self, X: torch.Tensor, neuronMask: torch.Tensor = None, activationFunction: Callable = utils.BipolarHeaviside):
-=======
-    def stepStates(self, X: torch.Tensor, neuronMask: torch.Tensor = None, activationFunction: Callable = torch.sign, scalingFactor: float = 1.0):
->>>>>>> 240a1b27
+    def stepStates(self, X: torch.Tensor, neuronMask: torch.Tensor = None, activationFunction: Callable = utils.BipolarHeaviside, scalingFactor: float = 1.0):
         """
         Step the given states according to the energy difference rule. 
         Step implies only a single update is made, no matter if the result is stable or not.
